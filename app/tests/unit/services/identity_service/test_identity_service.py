"""Unit tests for IdentityService internal helpers.

These tests focus on startup behaviour, LLM disambiguation logic and alias
commit handling without relying on external services.
"""

import pytest
from services.identity_service import IdentityService, AliasTask, LLMDecision


class DummyService(IdentityService):
    def __init__(self):
        class _C:
            collections = None

        super().__init__(
            weaviate_sync_client=_C(),
            embedder=lambda x: [0.0],
            llm=lambda x, y: {},
        )
        self.logged = []

    async def _upsert_alias(self, task: AliasTask) -> None:  # type: ignore[override]
        self.logged.append(task)


@pytest.mark.asyncio
async def test_commit_aliases_filters_add_alias():
    svc = DummyService()
    tasks = [
        AliasTask(
            cypher_template_id="add_alias",
            render_slots={},
            entity_id="e1",
            alias_text="A",
            entity_type="CHARACTER",
            chapter=1,
            chunk_id="c1",
            snippet="txt",
        ),
        AliasTask(
            cypher_template_id="create_entity_with_alias",
            render_slots={},
            entity_id="e2",
            alias_text="B",
            entity_type="CHARACTER",
            chapter=1,
            chunk_id="c1",
            snippet="txt",
        ),
    ]
    cyphers = await svc.commit_aliases(tasks)
    assert len(svc.logged) == 2
    assert cyphers == ["CREATE (e:CHARACTER {id:'e2', name:'B'})"]


class DummyClient:
    def __init__(self, exists: bool = False):
        self.created = None

        class CollMgr:
            def list_all(self_inner):
                return [type("C", (), {"name": "Alias"})] if exists else []

            def create(self_inner, **kwargs):
                self.created = kwargs

        self.collections = CollMgr()


class StartupService(IdentityService):
    def __init__(self, client: DummyClient):
        super().__init__(
            weaviate_sync_client=client,
            embedder=lambda x: [0.0],
            llm=lambda *a, **k: {},
        )


# TODO: FIX IT
# @pytest.mark.asyncio
# async def test_startup_creates_collection():
#     client = DummyClient()
#     svc = StartupService(client)
#     await svc.startup()
#     assert client.created is not None
#     props = client.created["properties"]
#     assert any(p.name == "alias_text" for p in props)


@pytest.mark.asyncio
async def test_startup_skips_if_exists():
    client = DummyClient(exists=True)
    svc = StartupService(client)
    await svc.startup()
    assert client.created is None


def test_llm_disambiguate_calls_llm():
    called = {}

    def llm(raw_name, aliases, chapter, snippet):
        called["args"] = (raw_name, aliases, chapter, snippet)
        return {"action": "use", "entity_id": "e1"}

    svc = IdentityService(
        weaviate_sync_client=type("C", (), {"collections": None})(),
        embedder=lambda x: [0.0],
        llm=llm,
        callback_handler=object(),
    )

    decision = svc._llm_disambiguate_sync("n", [], 1, "t")
    assert decision.entity_id == "e1"
    assert called["args"] == ("n", [], 1, "t")


@pytest.mark.asyncio
async def test_startup_creates_collection():
    client = DummyClient()
    svc = StartupService(client)
    await svc.startup()
    assert client.created is not None
    props = client.created["properties"]
    assert any(p.name == "alias_text" for p in props)


def test_llm_disambiguate_accepts_model():
    class LLMObj:
        def __call__(self, *a, **kw):
            return LLMDecision(action="use", entity_id="e2")

    svc = IdentityService(
        weaviate_sync_client=type("C", (), {"collections": None})(),
        embedder=lambda x: [0.0],
        llm=LLMObj(),
    )
    decision = svc._llm_disambiguate_sync("n", [], 1, "t")
    assert isinstance(decision, LLMDecision)
    assert decision.entity_id == "e2"


def test_llm_disambiguate_invalid_type():
    svc = IdentityService(
        weaviate_sync_client=type("C", (), {"collections": None})(),
        embedder=lambda x: [0.0],
        llm=lambda *a, **k: 42,
    )
    with pytest.raises(ValueError):
        svc._llm_disambiguate_sync("n", [], 1, "t")


@pytest.mark.asyncio
async def test_commit_aliases_empty():
    svc = DummyService()
    result = await svc.commit_aliases([])
    assert result == []
<<<<<<< HEAD
    assert not svc.logged


@pytest.mark.asyncio
async def test_run_sync_executes_function():
    svc = DummyService()

    def add(a, b):
        return a + b

    result = await svc._run_sync(add, 2, 3)
    assert result == 5
=======
    assert not svc.logged
>>>>>>> b4c909bc
<|MERGE_RESOLUTION|>--- conflicted
+++ resolved
@@ -155,7 +155,6 @@
     svc = DummyService()
     result = await svc.commit_aliases([])
     assert result == []
-<<<<<<< HEAD
     assert not svc.logged
 
 
@@ -168,6 +167,3 @@
 
     result = await svc._run_sync(add, 2, 3)
     assert result == 5
-=======
-    assert not svc.logged
->>>>>>> b4c909bc
