"""Tests for the ExtractionPipeline orchestration logic.

Only lightweight dummy services are used to validate that the pipeline calls
its dependencies correctly and returns the expected plan.
"""

import pytest
from schemas.stage import StageEnum
from schemas.slots import SlotFill

from services.pipeline import ExtractionPipeline, AugmentPipeline
from services.template_renderer import TemplateRenderer
from schemas.cypher import (
    CypherTemplate,
    SlotDefinition,
    GraphRelationDescriptor,
    TemplateRenderMode,
)
from uuid import uuid4
from pydantic import BaseModel, ValidationError


@pytest.mark.asyncio
async def test_pipeline_simple(
    sample_template,
    template_renderer,
    slot_fill,
    graph_proxy,
    identity_service,
    raptor_index,
    jinja_env,
):
    class FakeTemplateService:
        async def top_k_async(self, text, k=3):
            return [sample_template]

    class FakeSlotFiller:
        async def fill_slots(self, template, text):
            return [slot_fill]

    pipeline = ExtractionPipeline(
        template_service=FakeTemplateService(),
        slot_filler=FakeSlotFiller(),
        graph_proxy=graph_proxy,
        identity_service=identity_service,
        template_renderer=template_renderer,
        raptor_index=raptor_index,
    )

    result = await pipeline.extract_and_save(
        "hello", chapter=1, stage=StageEnum.outline
    )
    assert result["raptor_node_id"] == "rn-test"
    assert raptor_index.inserted[0][0] == "hello"
    merged = []
    for call in graph_proxy.calls:
        if isinstance(call[0], list):
            merged.extend(call[0])
    assert any("MERGE" in c for c in merged)
    update = [
        c for c, _ in graph_proxy.calls if isinstance(c, str) and "raptor_node_id" in c
    ]
    assert update, "raptor id update not executed"


@pytest.mark.asyncio
async def test_pipeline_returns_details(
    sample_template,
    template_renderer,
    graph_proxy,
    identity_service,
    raptor_index,
):
    class FakeTemplateService:
        async def top_k_async(self, text, k=3):
            return [sample_template]

    class FakeSlotFiller:
        async def fill_slots(self, template, text):
            return [
                SlotFill(
                    template_id=str(template.id),
                    slots={"character": "c"},
                    details="why",
                )
            ]

    pipeline = ExtractionPipeline(
        template_service=FakeTemplateService(),
        slot_filler=FakeSlotFiller(),
        graph_proxy=graph_proxy,
        identity_service=identity_service,
        template_renderer=template_renderer,
        raptor_index=raptor_index,
    )

    result = await pipeline.extract_and_save("txt", chapter=1)
    assert result["relationships"][0]["details"] == "why"


@pytest.mark.asyncio
async def test_pipeline_deterministic_chunk_id(
    sample_template,
    template_renderer,
    slot_fill,
    graph_proxy,
    identity_service,
    raptor_index,
):
    """Chunk ID should be stable for identical text."""

    class FakeTemplateService:
        async def top_k_async(self, text, k=3):
            return [sample_template]

    class FakeSlotFiller:
        async def fill_slots(self, template, text):
            return [slot_fill]

    pipeline = ExtractionPipeline(
        template_service=FakeTemplateService(),
        slot_filler=FakeSlotFiller(),
        graph_proxy=graph_proxy,
        identity_service=identity_service,
        template_renderer=template_renderer,
        raptor_index=raptor_index,
    )

    res1 = await pipeline.extract_and_save("hello", chapter=1)
    res2 = await pipeline.extract_and_save("hello", chapter=1)
    assert res1["chunk_id"] == res2["chunk_id"]


@pytest.mark.asyncio
async def test_pipeline_converts_raptor_id_to_str(
    sample_template,
    template_renderer,
    graph_proxy,
    identity_service,
    jinja_env,
):
    class NonStrId:
        def __str__(self) -> str:
            return "rn-test"

    class FakeRaptor:
        def insert_chunk(self, text: str, triple_text: str) -> NonStrId:
            return NonStrId()

    class FakeTemplateService:
        async def top_k_async(self, text, k=3):
            return [sample_template]

    class FakeSlotFiller:
        async def fill_slots(self, template, text):
            return [
                SlotFill(
                    template_id=str(template.id), slots={"character": "c"}, details=""
                )
            ]

    raptor = FakeRaptor()
    pipeline = ExtractionPipeline(
        template_service=FakeTemplateService(),
        slot_filler=FakeSlotFiller(),
        graph_proxy=graph_proxy,
        identity_service=identity_service,
        template_renderer=template_renderer,
        raptor_index=raptor,
    )

    await pipeline.extract_and_save("txt", chapter=1)
    update = [p for c, p in graph_proxy.calls if "raptor_node_id" in c][0]
    assert isinstance(update["rid"], str)


@pytest.mark.asyncio
async def test_pipeline_splits_cypher_at_with_star(
    graph_proxy, identity_service, raptor_index, jinja_env
):
    """Queries containing ``WITH *`` should run as two statements."""
    jinja_env.loader.mapping["chunk_mentions.j2"] = (
        "{% include template_body %}\nWITH *\n"
        "MATCH (chunk:Chunk {id: '{{ chunk_id }}'})\n"
        "  MATCH (x1 {id: '{{ related_node_ids[0] }}'})\n"
        "  MERGE (chunk)-[:MENTIONS]->(x1)"
    )
    jinja_env.loader.mapping["full.j2"] = (
        "MERGE (c:Character {id: '{{ character }}'})\n"
        "MERGE (t:Trait {id: '{{ trait }}'})\n"
        "MERGE (c)-[:HAS_TRAIT]->(t)\n"
        "{% set related_node_ids=[character, trait] %}"
    )
    template = CypherTemplate(
        id=uuid4(),
        name="full",
        title="t",
        description="d",
        slots={
            "character": SlotDefinition(name="character", type="STRING"),
            "trait": SlotDefinition(name="trait", type="STRING"),
        },
        extract_cypher="full.j2",
        use_base_extract=True,
        graph_relation=GraphRelationDescriptor(
            predicate="HAS", subject="$character", object="$trait"
        ),
        return_map={"c": "Character"},
    )
    slot_fill = SlotFill(
        template_id=str(template.id),
        slots={"character": "c", "trait": "t"},
        details="",
    )

    class FakeTemplateService:
        async def top_k_async(self, text, k=3):
            return [template]

    class FakeSlotFiller:
        async def fill_slots(self, template, text):
            return [slot_fill]

    pipeline = ExtractionPipeline(
        template_service=FakeTemplateService(),
        slot_filler=FakeSlotFiller(),
        graph_proxy=graph_proxy,
        identity_service=identity_service,
        template_renderer=TemplateRenderer(jinja_env),
        raptor_index=raptor_index,
    )

    await pipeline.extract_and_save("txt", chapter=1)

    batch = [c for c in graph_proxy.calls if isinstance(c[0], list)][0][0]
    assert len(batch) == 2
    assert batch[0].startswith("MERGE")
    assert batch[1].startswith("MATCH")


@pytest.mark.asyncio
async def test_augment_pipeline_splits_cypher_at_with_star(
    graph_proxy, identity_service, jinja_env
):
    """Augment queries containing ``WITH *`` should run as two statements."""
    jinja_env.loader.mapping["aug.j2"] = (
        "MATCH (c:Character {id: '{{ character }}'}) WITH * MATCH (c) RETURN c"
    )

    template = CypherTemplate(
        id=uuid4(),
        name="aug",
        title="t",
        description="d",
        slots={"character": SlotDefinition(name="character", type="STRING")},
        augment_cypher="aug.j2",
        graph_relation=GraphRelationDescriptor(
            predicate="REL", subject="$character", object="true"
        ),
        return_map={"c": "Character"},
    )
    slot_fill = SlotFill(
        template_id=str(template.id),
        slots={"character": "c"},
        details="",
    )

    class FakeTemplateService:
        async def top_k_async(self, text, k=3, mode=TemplateRenderMode.AUGMENT):
            return [template]

    class FakeSlotFiller:
        async def fill_slots(self, template, text):
            return [slot_fill]

    pipeline = AugmentPipeline(
        template_service=FakeTemplateService(),
        slot_filler=FakeSlotFiller(),
        identity_service=identity_service,
        template_renderer=TemplateRenderer(jinja_env),
        graph_proxy=graph_proxy,
    )

    await pipeline.augment_context("txt", chapter=1)

    batch = [c for c in graph_proxy.calls if isinstance(c[0], list)][0][0]
    assert len(batch) == 2
    assert batch[0].startswith("MATCH")
    assert batch[1].startswith("MATCH")


@pytest.mark.asyncio
async def test_augment_pipeline_skips_failed_template(
    graph_proxy, identity_service, jinja_env
):
    """Pipeline should continue if one template fails to fill slots."""
    jinja_env.loader.mapping.update(
        {
            "bad.j2": "MATCH (c:Character {id: '{{ character }}'}) RETURN c",
            "ok.j2": "MATCH (c:Character {id: '{{ character }}'}) RETURN c",
        }
    )
    bad_tpl = CypherTemplate(
        id=uuid4(),
        name="bad",
        title="t",
        description="d",
        slots={"character": SlotDefinition(name="character", type="STRING")},
        augment_cypher="bad.j2",
        graph_relation=GraphRelationDescriptor(
            predicate="REL", subject="$character", object="true"
        ),
        return_map={"c": "Character"},
    )
    ok_tpl = CypherTemplate(
        id=uuid4(),
        name="ok",
        title="t",
        description="d",
        slots={"character": SlotDefinition(name="character", type="STRING")},
        augment_cypher="ok.j2",
        graph_relation=GraphRelationDescriptor(
            predicate="REL", subject="$character", object="true"
        ),
        return_map={"c": "Character"},
    )
    slot_fill = SlotFill(
        template_id=str(ok_tpl.id),
        slots={"character": "c"},
        details="",
    )

    class FakeTemplateService:
        async def top_k_async(self, text, k=3, mode=TemplateRenderMode.AUGMENT):
            return [bad_tpl, ok_tpl]

    class FakeSlotFiller:
        async def fill_slots(self, template, text):
            if template is bad_tpl:

                class M(BaseModel):
                    a: str

                try:
                    M()
                except ValidationError as e:
                    raise e
            return [slot_fill]

    pipeline = AugmentPipeline(
        template_service=FakeTemplateService(),
        slot_filler=FakeSlotFiller(),
        identity_service=identity_service,
        template_renderer=TemplateRenderer(jinja_env),
        graph_proxy=graph_proxy,
    )

    await pipeline.augment_context("txt", chapter=1)

    assert len(graph_proxy.calls) == 1
    assert graph_proxy.calls[0][0].startswith("MATCH")


@pytest.mark.asyncio
async def test_augment_pipeline_rewrites_ids(jinja_env):
    """Returned rows should use alias names and stage strings."""

    class LocalGraphProxy:
        def __init__(self):
            self.calls = []

        async def run_query(self, cypher, params=None, *, write=True):
            self.calls.append((cypher, params))
            return [
                {
                    "relation": "REL",
                    "target": "character-12345678",
                    "meta_draft_stage": 1,
                }
            ]

        async def run_queries(self, cyphers, params_list=None, *, write=True):
            self.calls.append((list(cyphers), params_list))
            return [
                {
                    "relation": "REL",
                    "target": "character-12345678",
                    "meta_draft_stage": 1,
                }
            ]

    jinja_env.loader.mapping.update(
        {
            "name_aug.j2": "RETURN 'REL' AS relation, 1 AS meta_draft_stage, '{{ target }}' AS target"
        }
    )

    template = CypherTemplate(
        id=uuid4(),
        name="aug",  # pragma: no cover - simple template
        title="t",
        description="d",
        slots={
            "character": SlotDefinition(name="character", type="STRING"),
            "target": SlotDefinition(
                name="target",
                type="STRING",
                is_entity_ref=True,
                entity_type="CHARACTER",
            ),
        },
        augment_cypher="name_aug.j2",
        graph_relation=GraphRelationDescriptor(
            predicate="REL", subject="$character", object="$target"
        ),
        return_map={"target": "Character"},
    )

    slot_fill = SlotFill(
        template_id=str(template.id),
        slots={"character": "c", "target": "t"},
        details="",
    )

    class FakeTemplateService:
        async def top_k_async(self, text, k=3, mode=TemplateRenderMode.AUGMENT):
            return [template]

    class FakeSlotFiller:
        async def fill_slots(self, template, text):
            return [slot_fill]

    class AliasService:
        def __init__(self):
            self.lookups = []

        async def resolve_bulk(
            self, slots, *, slot_defs=None, chapter, chunk_id, snippet
        ):
            from services.identity_service import BulkResolveResult

            return BulkResolveResult(
                mapped_slots={"character": "id1", "target": "character-12345678"},
                alias_tasks=[],
                alias_map={"id1": "Lyra"},
            )

        async def get_alias_map(self, entity_ids):
            self.lookups.append(entity_ids)
            return {"character-12345678": "Luthar"}

        async def commit_aliases(self, alias_tasks):
            return []

    svc = AliasService()
    pipeline = AugmentPipeline(
        template_service=FakeTemplateService(),
        slot_filler=FakeSlotFiller(),
        identity_service=svc,
        template_renderer=TemplateRenderer(jinja_env),
        graph_proxy=LocalGraphProxy(),
    )

    result = await pipeline.augment_context("txt", chapter=1)

    row = result["context"]["rows"][0]
    assert row["source"] == "Lyra"
    assert row["target"] == "Luthar"
    assert row["meta_draft_stage"] == "draft_1"
<<<<<<< HEAD
    assert "triple_text" in row
=======
>>>>>>> 0a402dc7
    assert svc.lookups == [["character-12345678"]]


@pytest.mark.asyncio
async def test_augment_pipeline_fills_missing_value_with_alias(jinja_env):
    """Pipeline should use alias map when cypher returns null value."""

    class LocalGraphProxy:
        async def run_query(self, cypher, params=None, *, write=True):
<<<<<<< HEAD
            return [
                {
                    "relation": "AT_LOCATION",
                    "value": None,
                    "meta_draft_stage": 1,
                }
            ]

        async def run_queries(self, cyphers, params_list=None, *, write=True):
            return [
                {
                    "relation": "AT_LOCATION",
                    "value": None,
                    "meta_draft_stage": 1,
                }
            ]

    jinja_env.loader.mapping.update(
        {
            "null_aug.j2": "RETURN 'AT_LOCATION' AS relation, null AS value, 1 AS meta_draft_stage"
        }
=======
            return [{"value": None, "meta_draft_stage": 1}]

        async def run_queries(self, cyphers, params_list=None, *, write=True):
            return [{"value": None, "meta_draft_stage": 1}]

    jinja_env.loader.mapping.update(
        {"null_aug.j2": "RETURN null AS value, 1 AS meta_draft_stage"}
>>>>>>> 0a402dc7
    )

    template = CypherTemplate(
        id=uuid4(),
        name="aug",
        title="t",
        description="d",
        slots={
            "character": SlotDefinition(
                name="character",
                is_entity_ref=True,
                entity_type="CHARACTER",
                type="STRING",
            ),
            "place": SlotDefinition(
                name="place", is_entity_ref=True, entity_type="PLACE", type="STRING"
            ),
        },
        augment_cypher="null_aug.j2",
        graph_relation=GraphRelationDescriptor(
            predicate="AT_LOCATION",
            subject="$character",
            value="$place",
            object="$place",
        ),
        return_map={"p": "Place"},
    )

    slot_fill = SlotFill(
        template_id=str(template.id),
        slots={"character": "c", "place": "p"},
        details="",
    )

    class FakeTemplateService:
        async def top_k_async(self, text, k=3, mode=TemplateRenderMode.AUGMENT):
            return [template]

    class FakeSlotFiller:
        async def fill_slots(self, template, text):
            return [slot_fill]

    class AliasService:
        async def resolve_bulk(
            self, slots, *, slot_defs=None, chapter, chunk_id, snippet
        ):
            from services.identity_service import BulkResolveResult

            return BulkResolveResult(
                mapped_slots={"character": "id1", "place": "place-12345678"},
                alias_tasks=[],
                alias_map={"id1": "Lyra", "place-12345678": "Rivia"},
            )

        async def get_alias_map(self, entity_ids):
            return {}

        async def commit_aliases(self, alias_tasks):
            return []

    pipeline = AugmentPipeline(
        template_service=FakeTemplateService(),
        slot_filler=FakeSlotFiller(),
        identity_service=AliasService(),
        template_renderer=TemplateRenderer(jinja_env),
        graph_proxy=LocalGraphProxy(),
    )

    result = await pipeline.augment_context("txt", chapter=1)

    row = result["context"]["rows"][0]
<<<<<<< HEAD
    assert row["source"] == "Lyra"
    assert row["value"] == "Rivia"
    assert row["target"] == "Rivia"
    assert row["meta_draft_stage"] == "draft_1"
    assert "triple_text" in row
=======
    assert row["value"] == "Rivia"
    assert row["meta_draft_stage"] == "draft_1"
>>>>>>> 0a402dc7
<|MERGE_RESOLUTION|>--- conflicted
+++ resolved
@@ -467,10 +467,7 @@
     assert row["source"] == "Lyra"
     assert row["target"] == "Luthar"
     assert row["meta_draft_stage"] == "draft_1"
-<<<<<<< HEAD
     assert "triple_text" in row
-=======
->>>>>>> 0a402dc7
     assert svc.lookups == [["character-12345678"]]
 
 
@@ -480,7 +477,6 @@
 
     class LocalGraphProxy:
         async def run_query(self, cypher, params=None, *, write=True):
-<<<<<<< HEAD
             return [
                 {
                     "relation": "AT_LOCATION",
@@ -502,15 +498,6 @@
         {
             "null_aug.j2": "RETURN 'AT_LOCATION' AS relation, null AS value, 1 AS meta_draft_stage"
         }
-=======
-            return [{"value": None, "meta_draft_stage": 1}]
-
-        async def run_queries(self, cyphers, params_list=None, *, write=True):
-            return [{"value": None, "meta_draft_stage": 1}]
-
-    jinja_env.loader.mapping.update(
-        {"null_aug.j2": "RETURN null AS value, 1 AS meta_draft_stage"}
->>>>>>> 0a402dc7
     )
 
     template = CypherTemplate(
@@ -582,13 +569,9 @@
     result = await pipeline.augment_context("txt", chapter=1)
 
     row = result["context"]["rows"][0]
-<<<<<<< HEAD
+
     assert row["source"] == "Lyra"
     assert row["value"] == "Rivia"
     assert row["target"] == "Rivia"
     assert row["meta_draft_stage"] == "draft_1"
-    assert "triple_text" in row
-=======
-    assert row["value"] == "Rivia"
-    assert row["meta_draft_stage"] == "draft_1"
->>>>>>> 0a402dc7
+    assert "triple_text" in row