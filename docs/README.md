# Documentation Index

Use this index to navigate the design docs.

## Quick Start
- `quickstart/agent_quick_start.md` – minimal steps for agents
- `quickstart/codex_dev_environment.md` – how to run Codex locally

## Pipelines
- `pipelines/pipeline_overview.md` – high level view
- `pipelines/pipeline_implementation.md` – implementation notes
- `pipelines/extract_save_algorithm.md` – detailed flow
- `pipelines/extract_graph_schema.md` – nodes and edges created by `/extract`
- `pipelines/raptor_pipeline_architecture.md` – Raptor index design
- `pipelines/augmentation_pipeline_brainstorm.md` – early notes on `/augment-context`
- `pipelines/augment_pipeline_status.md` – current status

## Components
- `components/service_structure.md` – directory overview
- `components/slotfiller_spec.md` – slot filler spec
- `components/graph_proxy.md` – Neo4j helper usage

## Models and Templates
<<<<<<< HEAD
- `pydantic_models_for_cypher_template.md` – template models
- `template_structure_and_domain_example.md` – Jinja structure
- `graph_models_review.md` – graph model discussion
- `prompts_index.md` – list of all Jinja prompt templates
=======
- `models/pydantic_models_for_cypher_template.md` – template models
- `models/template_structure_and_domain_example.md` – Jinja structure
- `models/graph_models_review.md` – graph model discussion
- `models/models_refactoring_pipeline.md` – model refactoring notes
>>>>>>> 7ccf7105

## Examples and Tests
- `examples/fact_examples.md` – pipeline examples
- `examples/test_cases_extract_save.md` – expected tests

## Notes
- `notes/prompt_language_guidelines.md`
- `notes/llm_cot_review.md`
- `notes/legacy_fact_docs_overview.md`
- `notes/redesign_backlog_analysis.md`

## Bugs and Improvements
- `bugs/` – bug reports (file name starts with `mm.dd_`)
- `improvements/` – proposals (file name starts with `mm.dd_`)<|MERGE_RESOLUTION|>--- conflicted
+++ resolved
@@ -21,17 +21,11 @@
 - `components/graph_proxy.md` – Neo4j helper usage
 
 ## Models and Templates
-<<<<<<< HEAD
-- `pydantic_models_for_cypher_template.md` – template models
-- `template_structure_and_domain_example.md` – Jinja structure
-- `graph_models_review.md` – graph model discussion
-- `prompts_index.md` – list of all Jinja prompt templates
-=======
 - `models/pydantic_models_for_cypher_template.md` – template models
 - `models/template_structure_and_domain_example.md` – Jinja structure
 - `models/graph_models_review.md` – graph model discussion
 - `models/models_refactoring_pipeline.md` – model refactoring notes
->>>>>>> 7ccf7105
+
 
 ## Examples and Tests
 - `examples/fact_examples.md` – pipeline examples
